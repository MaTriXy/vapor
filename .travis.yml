--- conflicted
+++ resolved
@@ -11,15 +11,7 @@
   - ./.travis.sh
   - sudo make install
   - vapor build Sources/VaporDev/main.swift Sources/VaporDev/**/*.swift
-<<<<<<< HEAD
-  - rm -rf .build Packages
   - swift build --fetch
   - rm -rf Packages/*/Tests
   - swift build
-  - swift test
-=======
-  - swift build --fetch
-  - rm -rf Packages/*/Tests
-  - swift build
-  - swift test
->>>>>>> 0bb28c80
+  - swift test