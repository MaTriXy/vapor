import Async
import HTTP
import Bits
import Routing
import XCTest

class RouterTests: XCTestCase {
    func testRouter() throws {
        let router = TrieRouter()
        
<<<<<<< HEAD
        router.on(.get, to: ["hello", "world"].makePathComponents()) { req -> Response in
            return try Response(body: "hello")
        }
=======
        XCTAssertEqual(["path", "to", "hello/world"].makePathComponents().count, 4)

>>>>>>> 2c8afe47

        let a = BasicResponder { req in
            return try Future(Response(body: "hello"))
        }
        let ra = Route(
            method: .get,
            path: ["hello", "world"].makePathComponents(),
            responder: a
        )
        router.register(route: ra)

        let b = BasicResponder { req in
            return try Future(Response(body: "foo"))
        }
        let rb = Route(
            method: .get,
            path: ["foo", "bar", "baz"].makePathComponents(),
            responder: b
        )
        router.register(route: rb)

        let c = BasicResponder { req in
            return try req.parameters.next(User.self).map { bob in
                XCTAssertEqual(bob.name, "bob")
                return try Response(body: "users!")
            }
        }
        let rc = Route(
            method: .get,
            path: ["users", User.parameter, "comments"].makePathComponents(),
            responder: c
        )
        router.register(route: rc)

        do {
            let request = Request(method: .get, uri: URI(path: "/foo/bar/baz"))
            let responder = router.route(request: request)

            XCTAssertNotNil(responder)
            
            let res = try responder?.respond(to: request).blockingAwait()
            
            res?.body.withUnsafeBytes { (pointer: BytesPointer) in
                let buffer = ByteBuffer(start: pointer, count: res!.body.count)
                XCTAssertEqual(String(bytes: buffer, encoding: .utf8), "foo")
            }
        }

        do {
            let request = Request(method: .get, uri: URI(path: "/hello/world"))
            let responder = router.route(request: request)

            XCTAssertNotNil(responder)
            
            let res = try responder?.respond(to: request).blockingAwait()
            res?.body.withUnsafeBytes { (pointer: BytesPointer) in
                let buffer = ByteBuffer(start: pointer, count: res!.body.count)
                XCTAssertEqual(String(bytes: buffer, encoding: .utf8), "hello")
            }
        }

        do {
            let request = Request(method: .get, uri: URI(path: "/users/bob/comments"))
            let responder = router.route(request: request)

            XCTAssertNotNil(responder)
            
            let res = try responder?.respond(to: request).blockingAwait()
            res?.body.withUnsafeBytes { (pointer: BytesPointer) in
                let buffer = ByteBuffer(start: pointer, count: res!.body.count)
                XCTAssertEqual(String(bytes: buffer, encoding: .utf8), "users!")
            }
        }
    }


    static let allTests = [
        ("testRouter", testRouter),
    ]
}

final class User: Parameter {
    static let uniqueSlug: String = "user"
    var name: String

    init(name: String) {
        self.name = name
    }

    static func make(for parameter: String, in request: Request) throws -> Future<User> {
        return Future(User(name: parameter))
    }
}<|MERGE_RESOLUTION|>--- conflicted
+++ resolved
@@ -8,14 +8,9 @@
     func testRouter() throws {
         let router = TrieRouter()
         
-<<<<<<< HEAD
         router.on(.get, to: ["hello", "world"].makePathComponents()) { req -> Response in
             return try Response(body: "hello")
         }
-=======
-        XCTAssertEqual(["path", "to", "hello/world"].makePathComponents().count, 4)
-
->>>>>>> 2c8afe47
 
         let a = BasicResponder { req in
             return try Future(Response(body: "hello"))
