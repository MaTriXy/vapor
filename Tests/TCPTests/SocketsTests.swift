import Async
import Dispatch
import TCP
import XCTest

class SocketsTests: XCTestCase {
    func testServer() throws {
<<<<<<< HEAD
        let server = try TCPServer(eventLoops: [
            DispatchQueue(label: "codes.vapor.test.server")
        ])
=======
        let server = try TCPServer(eventLoops: [DispatchQueue.global()], acceptQueue: DispatchQueue(label: "accept"))
>>>>>>> 0adb5738
        try server.start(port: 8338)

        /// 128 will be the max in flight clients
        server.drain(128) { client, serverReq in
            client.drain { buffer, clientReq in
                client.onInput(buffer)
                /// after we write data, we are ready to read more
                /// note: important that we start reading here
                /// or else the source will not be active to detect
                /// the socket closing
                clientReq.requestOutput()
            }.catch { err in
                XCTFail("\(err)")
            }.finally {
                /// once the socket is closed, we are ready to tell
                /// the server to give us another client
                serverReq.requestOutput()
            }
        }.catch { err in
            XCTFail("\(err)")
        }.finally {
            // closed
        }

        let promise = Promise(Void.self)

        var completed = 0
        for _ in 0..<512 {
            let client = try TCPClient(on: DispatchQueue(label: "codes.vapor.test.client"))
            try client.connect(hostname: "localhost", port: 8338)
            let data = Data("hello".utf8)
            client.onInput(data.withByteBuffer { $0 })
            client.drain { buffer, req in
                completed += 1
                if completed == 512 {
                    DispatchQueue.global().async {
                        promise.complete()
                    }
                }
                client.stop()
            }.catch { err in
                XCTFail("\(err)")
            }.finally {
                // closed
            }
        }

        try DispatchQueue.global().sync {
            try promise.future.blockingAwait(timeout: .seconds(2))
        }

        server.stop()
    }

    static let allTests = [
        ("testServer", testServer),
    ]
}<|MERGE_RESOLUTION|>--- conflicted
+++ resolved
@@ -5,13 +5,9 @@
 
 class SocketsTests: XCTestCase {
     func testServer() throws {
-<<<<<<< HEAD
         let server = try TCPServer(eventLoops: [
             DispatchQueue(label: "codes.vapor.test.server")
-        ])
-=======
-        let server = try TCPServer(eventLoops: [DispatchQueue.global()], acceptQueue: DispatchQueue(label: "accept"))
->>>>>>> 0adb5738
+        ], acceptQueue: DispatchQueue(label: "accept"))
         try server.start(port: 8338)
 
         /// 128 will be the max in flight clients
