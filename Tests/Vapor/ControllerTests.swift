--- conflicted
+++ resolved
@@ -114,11 +114,7 @@
         if let (_, handler) = app.router.route(fooIndex) {
             do {
                 let _ = try handler.respond(to: fooIndex)
-<<<<<<< HEAD
                 XCTAssert(instance.lock.index == 1, "foo.index Lock not correct")
-=======
-                XCTAssert(TestController.lock.index == 1, "foo.index Lock not correct")
->>>>>>> fb52bb01
             } catch {
                 XCTFail("foo.index handler failed")
             }
@@ -140,17 +136,8 @@
             return
         }
 
-<<<<<<< HEAD
         let _ = try handler.respond(to: request)
         XCTAssertEqual(TestActionController.helloRunCount, 1)
-=======
-        do {
-            let _ = try handler.respond(to: request)
-            XCTAssertEqual(TestActionController.hello, 1)
-        } catch {
-            XCTFail("TestActionController.hello handler failed with error '\(error)'")
-        }
->>>>>>> fb52bb01
     }
 
     func testControllerActionRouting_withDefaultInitializable() throws {
@@ -165,17 +152,8 @@
             return
         }
 
-<<<<<<< HEAD
         let _ = try handler.respond(to: request)
         XCTAssertEqual(TestActionController.helloRunCount, 1)
-=======
-        do {
-            let _ = try handler.respond(to: request)
-            XCTAssertEqual(TestActionController.hello, 1)
-        } catch {
-            XCTFail("TestActionController.hello handler failed with error '\(error)'")
-        }
->>>>>>> fb52bb01
     }
 
     func testControllerActionRouting_withApplicationInitializable() throws {
@@ -191,17 +169,8 @@
             return
         }
 
-<<<<<<< HEAD
         let _ = try handler.respond(to: request)
         XCTAssertEqual(TestActionController.helloRunCount, 1)
-=======
-        do {
-            let _ = try handler.respond(to: request)
-            XCTAssertEqual(TestController.lock.hello, 1)
-        } catch {
-            XCTFail("TestController.hello handler failed with error '\(error)'")
-        }
->>>>>>> fb52bb01
     }
 
 
@@ -211,7 +180,6 @@
         let testInstance = TestController(application: app)
         let factory: (Void) -> TestController = { print("blahblah : \(testInstance)"); return testInstance }
         app.resource("/test", makeControllerWith: factory)
-        app.bootRoutes()
 
         func handleRequest(req: Request) throws {
             guard let (parameters, handler) = app.router.route(req) else { return }
