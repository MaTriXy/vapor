--- conflicted
+++ resolved
@@ -180,22 +180,18 @@
     }
 }
 
-<<<<<<< HEAD
 /// Joins two headers, overwriting the data in `lhs` with `rhs`' equivalent for duplicated
 public func +(lhs: Headers, rhs: Headers) -> Headers {
-    var storage = lhs.storage
-    
-    for (key, value) in rhs.storage {
-        storage[key] = value
-    }
-    
-    return Headers(storage: storage)
+    var lhs = lhs
+    
+    for (key, value) in rhs {
+        lhs[key] = value
+    }
+    
+    return lhs
 }
 
 extension Headers : ExpressibleByDictionaryLiteral {
-=======
-extension Headers: ExpressibleByDictionaryLiteral {
->>>>>>> 59d25a10
     /// Creates HTTP headers.
     public init(dictionaryLiteral: (Name, String)...) {
         storage = Data()
