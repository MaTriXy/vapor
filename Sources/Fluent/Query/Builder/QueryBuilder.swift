import Async
import Foundation

/// A Fluent database query builder.
public final class QueryBuilder<Model> where Model: Fluent.Model {
    /// The query we are building
    public var query: DatabaseQuery

    /// The connection this query will be excuted on.
    /// note: don't call execute manually or fluent's
    /// hooks will not run properly.
    internal let connection: Future<Model.Database.Connection>

    /// Create a new query.
    public init(
        _ model: Model.Type = Model.self,
        on connection: Future<Model.Database.Connection>
    ) {
        query = DatabaseQuery(entity: Model.entity)
        self.connection = connection
    }

<<<<<<< HEAD
    /// Begins executing the connection and sending
    /// results to the output stream.
    /// The resulting future will be completed when the
    /// query is done or fails
    public func run<T: Decodable>(
        decoding type: T.Type,
        into outputStream: @escaping (T) throws -> ()
    ) -> Future<Void> {
        return connection.then { conn -> Future<Void> in
            /// if the model is soft deletable, and soft deleted
            /// models were not requested, then exclude them
            if
                let type = Model.self as? AnySoftDeletable.Type,
                !self.query.withSoftDeleted
            {
                let deletedAtKey = T.codingPath(forKey: type.anyDeletedAtKey)
                let deletedAtField = QueryField(entity: type.entity, name: deletedAtKey[0].stringValue)

                try self.group(.or) { or in
                    try or.filter(deletedAtField > Date())
                    try or.filter(deletedAtField == Date.null)
                }
=======
    /// Creates a result stream.
    public func run<D>(decoding type: D.Type) -> QueryResultStream<D, Model.Database> where D: Decodable {
        /// if the model is soft deletable, and soft deleted
        /// models were not requested, then exclude them
        if
            let type = Model.self as? AnySoftDeletable.Type,
            !self.query.withSoftDeleted
        {
            guard let deletedAtKey = type.keyStringMap[type.anyDeletedAtKey] else {
                fatalError("no key")
>>>>>>> 712c6d8a
            }

            let deletedAtField = QueryField(entity: type.entity, name: deletedAtKey)

            try! self.group(.or) { or in
                try or.filter(deletedAtField > Date())
                try or.filter(deletedAtField == Date.null)
            }
        }

        return QueryResultStream(query: query, on: connection)
    }

    /// Convenience run that defaults to outputting a
    /// stream of the QueryBuilder's model type.
    /// Note: this also sets the model's ID if the ID
    /// type is autoincrement.
    public func run() -> QueryResultStream<Model, Model.Database> {
        let stream = self.run(decoding: Model.self)

        stream.outputMap = { output, conn in
            switch self.query.action {
            case .create:
                try output.parseID(from: conn)
            default: break
            }
            return output
        }

        return stream
    }

    // Create a new query build w/ same connection.
    internal func copy() -> QueryBuilder<Model> {
        return QueryBuilder(on: connection)
    }
}

extension Model {
    /// Sets the model's id from the connection if it is
    /// of type autoincrementing
    internal func parseID(from conn: Database.Connection) throws {
        guard fluentID == nil, case .autoincrementing(let convert) = ID.identifierType else {
            return
        }

        guard let lastID = conn.lastAutoincrementID else {
            throw FluentError(
                identifier: "noAutoincrementID",
                reason: "No auto increment ID was returned by the database when decoding \(Self.name) models"
            )
        }

        fluentID = convert(lastID)
    }
}<|MERGE_RESOLUTION|>--- conflicted
+++ resolved
@@ -20,30 +20,6 @@
         self.connection = connection
     }
 
-<<<<<<< HEAD
-    /// Begins executing the connection and sending
-    /// results to the output stream.
-    /// The resulting future will be completed when the
-    /// query is done or fails
-    public func run<T: Decodable>(
-        decoding type: T.Type,
-        into outputStream: @escaping (T) throws -> ()
-    ) -> Future<Void> {
-        return connection.then { conn -> Future<Void> in
-            /// if the model is soft deletable, and soft deleted
-            /// models were not requested, then exclude them
-            if
-                let type = Model.self as? AnySoftDeletable.Type,
-                !self.query.withSoftDeleted
-            {
-                let deletedAtKey = T.codingPath(forKey: type.anyDeletedAtKey)
-                let deletedAtField = QueryField(entity: type.entity, name: deletedAtKey[0].stringValue)
-
-                try self.group(.or) { or in
-                    try or.filter(deletedAtField > Date())
-                    try or.filter(deletedAtField == Date.null)
-                }
-=======
     /// Creates a result stream.
     public func run<D>(decoding type: D.Type) -> QueryResultStream<D, Model.Database> where D: Decodable {
         /// if the model is soft deletable, and soft deleted
@@ -52,12 +28,8 @@
             let type = Model.self as? AnySoftDeletable.Type,
             !self.query.withSoftDeleted
         {
-            guard let deletedAtKey = type.keyStringMap[type.anyDeletedAtKey] else {
-                fatalError("no key")
->>>>>>> 712c6d8a
-            }
-
-            let deletedAtField = QueryField(entity: type.entity, name: deletedAtKey)
+            let deletedAtKey = T.codingPath(forKey: type.anyDeletedAtKey)
+            let deletedAtField = QueryField(entity: type.entity, name: deletedAtKey[0].stringValue)
 
             try! self.group(.or) { or in
                 try or.filter(deletedAtField > Date())
