@_exported import String
import libc

extension String {
    public func finish(ending: String) -> String {
        if hasSuffix(ending) {
            return self
        } else {
            return self + ending
        }
    }

    init?(data: [UInt8]) {
        var signedData = data.map { byte in
            return Int8(byte)
        }
        signedData.append(0)
<<<<<<< HEAD
        
=======

>>>>>>> 214b7414
        guard let string = String(validatingUTF8: signedData) else {
            return nil
        }

        self = string
    }

#if os(Linux)
    func hasPrefix(str: String) -> Bool {
        let strGen = str.characters.makeIterator()
        let selfGen = self.characters.makeIterator()
        let seq = zip(strGen, selfGen)
        for (lhs, rhs) in seq where lhs != rhs {
            return false
        }
        return true
    }

    func hasSuffix(str: String) -> Bool {
        let strGen = str.characters.reversed().makeIterator()
        let selfGen = self.characters.reversed().makeIterator()
        let seq = zip(strGen, selfGen)
        for (lhs, rhs) in seq where lhs != rhs {
            return false
        }
        return true
    }

#endif
}<|MERGE_RESOLUTION|>--- conflicted
+++ resolved
@@ -15,11 +15,7 @@
             return Int8(byte)
         }
         signedData.append(0)
-<<<<<<< HEAD
-        
-=======
 
->>>>>>> 214b7414
         guard let string = String(validatingUTF8: signedData) else {
             return nil
         }
