<<<<<<< HEAD
import Console
@_exported import protocol Console.ConsoleProtocol
@_exported import protocol Console.Command
@_exported import struct Console.Option
@_exported import protocol Console.Argument
@_exported import protocol Console.Runnable
@_exported import class Console.Terminal
@_exported import enum Console.ConsoleStyle
@_exported import enum Console.ConsoleColor
@_exported import enum Console.ConsoleClear
@_exported import enum Console.ConsoleError

public typealias ArgValue = Value


public enum CommandError: Swift.Error {
=======
public enum CommandError: ErrorProtocol {
>>>>>>> 321ed238
    case general(String)
}<|MERGE_RESOLUTION|>--- conflicted
+++ resolved
@@ -1,4 +1,3 @@
-<<<<<<< HEAD
 import Console
 @_exported import protocol Console.ConsoleProtocol
 @_exported import protocol Console.Command
@@ -13,10 +12,6 @@
 
 public typealias ArgValue = Value
 
-
 public enum CommandError: Swift.Error {
-=======
-public enum CommandError: ErrorProtocol {
->>>>>>> 321ed238
     case general(String)
 }