import Async
import Core

extension MySQLConnection {
    /// Loops over all rows resulting from the query
    ///
    /// - parameter query: Fetches results using this query
    /// - parameter handler: Executes the handler for each `Row`
    /// - throws: Network error
    /// - returns: A future that will be completed when all results have been processed by the handler
    @discardableResult
    internal func forEachRow(in query: Query, _ handler: @escaping ((Row) -> ())) -> Future<Void> {
        let promise = Promise<Void>()
        
        let stream = RowStream(mysql41: self.mysql41)
        self.packetStream.stream(to: stream)
        
<<<<<<< HEAD
        stream.onClose = {
            promise.complete()
        }
        
        stream.errorStream = { error in
=======
        stream.drain { row in
            handler(row)
        }.catch { error in
>>>>>>> 5581dfd0
            promise.fail(error)
        }.finally {
            promise.complete()
        }
        
        // Send the query
        do {
            try self.write(query: query.queryString)
        } catch {
            promise.fail(error)
        }
        
        return promise.future
    }
    
    /// Loops over all rows resulting from the query
    ///
    /// - parameter type: Deserializes all rows to the provided `Decodable` `D`
    /// - parameter query: Fetches results using this query
    /// - parameter handler: Executes the handler for each deserialized result of type `D`
    /// - throws: Network error
    /// - returns: A future that will be completed when all results have been processed by the handler
    @discardableResult
    public func forEach<D: Decodable>(_ type: D.Type, in query: Query, _ handler: @escaping ((D) -> ())) -> Future<Void> {
        let promise = Promise<Void>()
        
        // Set up a parser
        let resultBuilder = ModelStream<D>(mysql41: self.mysql41)
<<<<<<< HEAD
        self.receivePackets(into: resultBuilder.inputStream)
        
        resultBuilder.onClose = {
            promise.complete()
        }
        
        resultBuilder.errorStream = { error in
=======
        self.packetStream.stream(to: resultBuilder)

        resultBuilder.drain { row in
            handler(row)
        }.catch { error in
>>>>>>> 5581dfd0
            promise.fail(error)
        }.finally {
            promise.complete()
        }
        
        // Send the query
        do {
            try self.write(query: query.queryString)
        } catch {
            promise.fail(error)
        }
        
        return promise.future
    }
}<|MERGE_RESOLUTION|>--- conflicted
+++ resolved
@@ -2,6 +2,9 @@
 import Core
 
 extension MySQLConnection {
+    /// A simple callback closure
+    public typealias Callback<T> = (T) throws -> ()
+
     /// Loops over all rows resulting from the query
     ///
     /// - parameter query: Fetches results using this query
@@ -9,27 +12,14 @@
     /// - throws: Network error
     /// - returns: A future that will be completed when all results have been processed by the handler
     @discardableResult
-    internal func forEachRow(in query: Query, _ handler: @escaping ((Row) -> ())) -> Future<Void> {
-        let promise = Promise<Void>()
-        
-        let stream = RowStream(mysql41: self.mysql41)
-        self.packetStream.stream(to: stream)
-        
-<<<<<<< HEAD
-        stream.onClose = {
-            promise.complete()
-        }
-        
-        stream.errorStream = { error in
-=======
-        stream.drain { row in
-            handler(row)
-        }.catch { error in
->>>>>>> 5581dfd0
-            promise.fail(error)
-        }.finally {
-            promise.complete()
-        }
+    internal func forEachRow(in query: MySQLQuery, _ handler: @escaping Callback<Row>) -> Future<Void> {
+        let promise = Promise(Void.self)
+
+        let rowStream = RowStream(mysql41: self.mysql41)
+        packetStream.stream(to: rowStream)
+            .drain(onInput: handler)
+            .catch(onError: promise.fail)
+            .finally(onClose: { promise.complete() })
         
         // Send the query
         do {
@@ -49,38 +39,12 @@
     /// - throws: Network error
     /// - returns: A future that will be completed when all results have been processed by the handler
     @discardableResult
-    public func forEach<D: Decodable>(_ type: D.Type, in query: Query, _ handler: @escaping ((D) -> ())) -> Future<Void> {
-        let promise = Promise<Void>()
-        
-        // Set up a parser
-        let resultBuilder = ModelStream<D>(mysql41: self.mysql41)
-<<<<<<< HEAD
-        self.receivePackets(into: resultBuilder.inputStream)
-        
-        resultBuilder.onClose = {
-            promise.complete()
+    public func forEach<D>(_ type: D.Type, in query: MySQLQuery, _ handler: @escaping Callback<D>) -> Future<Void>
+        where D: Decodable
+    {
+        return forEachRow(in: query) { row in
+            let decoder = try RowDecoder(keyed: row, lossyIntegers: true, lossyStrings: true)
+            try handler(D(from: decoder))
         }
-        
-        resultBuilder.errorStream = { error in
-=======
-        self.packetStream.stream(to: resultBuilder)
-
-        resultBuilder.drain { row in
-            handler(row)
-        }.catch { error in
->>>>>>> 5581dfd0
-            promise.fail(error)
-        }.finally {
-            promise.complete()
-        }
-        
-        // Send the query
-        do {
-            try self.write(query: query.queryString)
-        } catch {
-            promise.fail(error)
-        }
-        
-        return promise.future
     }
 }